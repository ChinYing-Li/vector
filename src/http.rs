use std::{
    fmt,
    task::{Context, Poll},
};
<<<<<<< HEAD
use core::time::Duration;
=======

>>>>>>> e4d391e3
use futures::future::BoxFuture;
use headers::{Authorization, HeaderMapExt};
use http::{header::HeaderValue, request::Builder, uri::InvalidUri, HeaderMap, Request};
use hyper::{
    body::{Body, HttpBody},
    client,
    client::{Client, HttpConnector},
};
use hyper_openssl::HttpsConnector;
use hyper_proxy::ProxyConnector;
use serde::{Deserialize, Serialize};
use snafu::{ResultExt, Snafu};
use tower::Service;
use tracing_futures::Instrument;

use crate::{
    config::ProxyConfig,
    internal_events::http_client,
    tls::{tls_connector_builder, MaybeTlsSettings, TlsError},
};

#[derive(Debug, Snafu)]
#[snafu(visibility = "pub(crate)")]
pub enum HttpError {
    #[snafu(display("Failed to build TLS connector: {}", source))]
    BuildTlsConnector { source: TlsError },
    #[snafu(display("Failed to build HTTPS connector: {}", source))]
    MakeHttpsConnector { source: openssl::error::ErrorStack },
    #[snafu(display("Failed to build Proxy connector: {}", source))]
    MakeProxyConnector { source: InvalidUri },
    #[snafu(display("Failed to make HTTP(S) request: {}", source))]
    CallRequest { source: hyper::Error },
    #[snafu(display("Failed to build HTTP request: {}", source))]
    BuildRequest { source: http::Error },
}

const DEFAULT_TIMEOUT_SEC: u64 = 5;

pub type HttpClientFuture = <HttpClient as Service<http::Request<Body>>>::Future;

pub struct HttpClient<B = Body> {
    client: Client<ProxyConnector<HttpsConnector<HttpConnector>>, B>,
    user_agent: HeaderValue,
}

impl<B> HttpClient<B>
where
    B: fmt::Debug + HttpBody + Send + 'static,
    B::Data: Send,
    B::Error: Into<crate::Error>,
{
    pub fn new(
        tls_settings: impl Into<MaybeTlsSettings>,
        proxy_config: &ProxyConfig,
        timeout_duration: Option<Duration>,
    ) -> Result<HttpClient<B>, HttpError> {
        HttpClient::new_with_custom_client(
            tls_settings,
            proxy_config,
            timeout_duration,
            &mut Client::builder(),
        )
    }

    pub fn new_with_custom_client(
        tls_settings: impl Into<MaybeTlsSettings>,
        proxy_config: &ProxyConfig,
        timeout_duration: Option<Duration>,
        client_builder: &mut client::Builder,
    ) -> Result<HttpClient<B>, HttpError> {
        let mut http = HttpConnector::new();
        http.enforce_http(false);
        http.set_connect_timeout(
            timeout_duration.or_else(|| Some(Duration::from_secs(DEFAULT_TIMEOUT_SEC))),
        );

        let settings = tls_settings.into();
        let tls = tls_connector_builder(&settings).context(BuildTlsConnector)?;
        let mut https = HttpsConnector::with_connector(http, tls).context(MakeHttpsConnector)?;

        let settings = settings.tls().cloned();
        https.set_callback(move |c, _uri| {
            if let Some(settings) = &settings {
                settings.apply_connect_configuration(c);
            }

            Ok(())
        });

        let mut proxy = ProxyConnector::new(https).unwrap();
        proxy_config
            .configure(&mut proxy)
            .context(MakeProxyConnector)?;
        let client = client_builder.build(proxy);

        let version = crate::get_version();
        let user_agent = HeaderValue::from_str(&format!("Vector/{}", version))
            .expect("Invalid header value for version!");

        Ok(HttpClient { client, user_agent })
    }

    pub fn send(
        &self,
        mut request: Request<B>,
    ) -> BoxFuture<'static, Result<http::Response<Body>, HttpError>> {
        let span = tracing::info_span!("http");
        let _enter = span.enter();

        default_request_headers(&mut request, &self.user_agent);

        emit!(&http_client::AboutToSendHttpRequest { request: &request });

        let response = self.client.request(request);

        let fut = async move {
            // Capture the time right before we issue the request.
            // Request doesn't start the processing until we start polling it.
            let before = std::time::Instant::now();

            // Send request and wait for the result.
            let response_result = response.await;

            // Compute the roundtrip time it took to send the request and get
            // the response or error.
            let roundtrip = before.elapsed();

            // Handle the errors and extract the response.
            let response = response_result
                .map_err(|error| {
                    // Emit the error into the internal events system.
                    emit!(&http_client::GotHttpError {
                        error: &error,
                        roundtrip
                    });
                    error
                })
                .context(CallRequest)?;

            // Emit the response into the internal events system.
            emit!(&http_client::GotHttpResponse {
                response: &response,
                roundtrip
            });
            Ok(response)
        }
        .instrument(span.clone());

        Box::pin(fut)
    }
}

fn default_request_headers<B>(request: &mut Request<B>, user_agent: &HeaderValue) {
    if !request.headers().contains_key("User-Agent") {
        request
            .headers_mut()
            .insert("User-Agent", user_agent.clone());
    }

    if !request.headers().contains_key("Accept-Encoding") {
        // hardcoding until we support compressed responses:
        // https://github.com/timberio/vector/issues/5440
        request
            .headers_mut()
            .insert("Accept-Encoding", HeaderValue::from_static("identity"));
    }
}

impl<B> Service<Request<B>> for HttpClient<B>
where
    B: fmt::Debug + HttpBody + Send + 'static,
    B::Data: Send,
    B::Error: Into<crate::Error> + Send,
{
    type Response = http::Response<Body>;
    type Error = HttpError;
    type Future = BoxFuture<'static, Result<Self::Response, Self::Error>>;

    fn poll_ready(&mut self, _cx: &mut Context<'_>) -> Poll<Result<(), Self::Error>> {
        Poll::Ready(Ok(()))
    }

    fn call(&mut self, request: Request<B>) -> Self::Future {
        self.send(request)
    }
}

impl<B> Clone for HttpClient<B> {
    fn clone(&self) -> Self {
        Self {
            client: self.client.clone(),
            user_agent: self.user_agent.clone(),
        }
    }
}

impl<B> fmt::Debug for HttpClient<B> {
    fn fmt(&self, f: &mut fmt::Formatter<'_>) -> fmt::Result {
        f.debug_struct("HttpClient")
            .field("client", &self.client)
            .field("user_agent", &self.user_agent)
            .finish()
    }
}

#[derive(Deserialize, Serialize, Clone, Debug, PartialEq, Eq)]
#[serde(deny_unknown_fields, rename_all = "snake_case", tag = "strategy")]
pub enum Auth {
    Basic { user: String, password: String },
    Bearer { token: String },
}

pub trait MaybeAuth: Sized {
    fn choose_one(&self, other: &Self) -> crate::Result<Self>;
}

impl MaybeAuth for Option<Auth> {
    fn choose_one(&self, other: &Self) -> crate::Result<Self> {
        if self.is_some() && other.is_some() {
            Err("Two authorization credentials was provided.".into())
        } else {
            Ok(self.clone().or_else(|| other.clone()))
        }
    }
}

impl Auth {
    pub fn apply<B>(&self, req: &mut Request<B>) {
        self.apply_headers_map(req.headers_mut())
    }

    pub fn apply_builder(&self, mut builder: Builder) -> Builder {
        if let Some(map) = builder.headers_mut() {
            self.apply_headers_map(map)
        }
        builder
    }

    pub fn apply_headers_map(&self, map: &mut HeaderMap) {
        match &self {
            Auth::Basic { user, password } => {
                let auth = Authorization::basic(user, password);
                map.typed_insert(auth);
            }
            Auth::Bearer { token } => match Authorization::bearer(token) {
                Ok(auth) => map.typed_insert(auth),
                Err(error) => error!(message = "Invalid bearer token.", token = %token, %error),
            },
        }
    }
}

#[cfg(test)]
mod tests {
    use super::*;

    #[test]
    fn test_default_request_headers_defaults() {
        let user_agent = HeaderValue::from_static("vector");
        let mut request = Request::post("http://example.com").body(()).unwrap();
        default_request_headers(&mut request, &user_agent);
        assert_eq!(
            request.headers().get("Accept-Encoding"),
            Some(&HeaderValue::from_static("identity")),
        );
        assert_eq!(request.headers().get("User-Agent"), Some(&user_agent));
    }

    #[test]
    fn test_default_request_headers_does_not_overwrite() {
        let mut request = Request::post("http://example.com")
            .header("Accept-Encoding", "gzip")
            .header("User-Agent", "foo")
            .body(())
            .unwrap();
        default_request_headers(&mut request, &HeaderValue::from_static("vector"));
        assert_eq!(
            request.headers().get("Accept-Encoding"),
            Some(&HeaderValue::from_static("gzip")),
        );
        assert_eq!(
            request.headers().get("User-Agent"),
            Some(&HeaderValue::from_static("foo"))
        );
    }
}<|MERGE_RESOLUTION|>--- conflicted
+++ resolved
@@ -2,11 +2,8 @@
     fmt,
     task::{Context, Poll},
 };
-<<<<<<< HEAD
+
 use core::time::Duration;
-=======
-
->>>>>>> e4d391e3
 use futures::future::BoxFuture;
 use headers::{Authorization, HeaderMapExt};
 use http::{header::HeaderValue, request::Builder, uri::InvalidUri, HeaderMap, Request};
